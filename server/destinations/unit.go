--- conflicted
+++ resolved
@@ -12,13 +12,8 @@
 	eventQueue *events.PersistentQueue
 	storage    storages.StorageProxy
 
-<<<<<<< HEAD
-	tokenIds []string
+	tokenIDs []string
 	hash     uint64
-=======
-	tokenIDs []string
-	hash     string
->>>>>>> cd71c424
 }
 
 //Close eventsQueue if exists and storage
