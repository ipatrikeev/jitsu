--- conflicted
+++ resolved
@@ -1,8 +1,9 @@
 package appconfig
 
 import (
+	"strings"
+
 	"github.com/jitsucom/jitsu/server/logging"
-<<<<<<< HEAD
 )
 
 const banner = "\n========================================================================\n\n" +
@@ -16,12 +17,6 @@
 
 func logWelcomeBanner(version string) {
 	logging.Infof(banner, version)
-=======
-	"strings"
-)
-
-func logWelcomeBanner(version string) {
-	logging.Infof("\nWelcome to EventNative %s developed by Jitsu (https://jitsu.com)\n  * Documentation: https://docs.eventnative.org/\n", version)
 }
 
 func logDeprecatedImageUsage(dockerHubID string) {
@@ -29,5 +24,4 @@
 	if strings.TrimSpace(dockerHubID) == "ksense" {
 		logging.Warnf("\n\n\t *** ksense/eventnative docker image is DEPRECATED. Please use jitsucom/server. For more details read https://jitsu.com/docs/deployment/deploy-with-docker ***\n")
 	}
->>>>>>> c7834ddd
 }