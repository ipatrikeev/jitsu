--- conflicted
+++ resolved
@@ -3,11 +3,7 @@
 
 const googleAuthConfigParameters = [
   {
-<<<<<<< HEAD
-    displayName: 'Auth (Service key JSON)',
-=======
     displayName: 'Auth (Service account key JSON)',
->>>>>>> ca183c8f
     id: 'config.auth.service_account_key',
     type: jsonType,
     required: true,
