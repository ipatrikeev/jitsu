// @Libs
import React, { useCallback, useEffect, useMemo } from 'react';
import { generatePath, useHistory } from 'react-router-dom';
import { Button, Dropdown, Modal } from 'antd';
// @Services
import ApplicationServices from '@service/ApplicationServices';
import { destinationsReferenceList, destinationsReferenceMap } from '@page/DestinationsPage/commons';
// @Components
import { handleError } from '@./lib/components/components';
import { DropDownList } from '@molecule/DropDownList';
import { ListItem } from '@molecule/ListItem';
import { EmptyList } from '@molecule/EmptyList';
// @Icons
import PlusOutlined from '@ant-design/icons/lib/icons/PlusOutlined';
import ExclamationCircleOutlined from '@ant-design/icons/lib/icons/ExclamationCircleOutlined';
// @Styles
import styles from './DestinationsList.module.less';
// @Utils
import { destinationsUtils } from '@page/DestinationsPage/DestinationsPage.utils';
// @Routes
import { destinationPageRoutes } from '@page/DestinationsPage/DestinationsPage.routes';
// @Types
import { CommonDestinationPageProps } from '@page/DestinationsPage';
import { Destination } from '@catalog/destinations/types';
import { withHome } from '@molecule/Breadcrumbs/Breadcrumbs.types';
<<<<<<< HEAD

const DestinationsList = ({ destinations, updateDestinations, setBreadcrumbs }: CommonDestinationPageProps) => {
  const history = useHistory();

  const update = useCallback((id: string) => async() => {
    const appServices = ApplicationServices.get();
=======
import { destinationEditorUtils } from '@page/DestinationsPage/partials/DestinationEditor/DestinationEditor.utils';

import CodeOutlined from '@ant-design/icons/lib/icons/CodeOutlined';
import DeleteOutlined from '@ant-design/icons/lib/icons/DeleteOutlined';
import EditOutlined from '@ant-design/icons/lib/icons/EditOutlined';

const DestinationsList = ({ destinations, updateDestinations, setBreadcrumbs, sources, updateSources  }: CommonDestinationPageProps) => {
  const history = useHistory();

  const update = useCallback((id: string) => async() => {
    const appServices = ApplicationServices.get();

    const currentDestination = destinations.find(dest => dest._id === id);
>>>>>>> ca183c8f

    const newDestinations = destinations.filter(dest => dest._id !== id);

    try {
<<<<<<< HEAD
      await appServices.storageService.save('destinations', { destinations: newDestinations }, appServices.activeProject.id);

=======
      const updatesSources = destinationEditorUtils.updateSources(sources, currentDestination, appServices.activeProject.id);
      updateSources(updatesSources);

      await appServices.storageService.save('destinations', { destinations: newDestinations }, appServices.activeProject.id);

>>>>>>> ca183c8f
      updateDestinations({ destinations: newDestinations });
    } catch (errors) {
      handleError(errors, 'Unable to delete destination at this moment, please try later.')
    }
<<<<<<< HEAD
  }, [destinations, updateDestinations]);

  const handleDeleteAction = useCallback((id: string) => () => {
    Modal.confirm({
      title: 'Please confirm deletion of destination',
      icon: <ExclamationCircleOutlined/>,
      content: 'Are you sure you want to delete ' + id + ' destination?',
      okText: 'Delete',
      cancelText: 'Cancel',
      onOk: update(id)
    });
  }, [update]);

  const handleEditAction = useCallback((id: string) => () => history.push(generatePath(destinationPageRoutes.editDestination, { id })), [history]);

  const dropDownList = useMemo(() => <DropDownList
    hideFilter
    list={destinationsReferenceList.map((dst: Destination) => ({
      title: dst.displayName,
      id: dst.id,
      icon: dst.ui.icon,
      link: generatePath(destinationPageRoutes.newDestination, { type: dst.id })
    }))}
    filterPlaceholder="Filter by destination name or id"
  />, []);

  useEffect(() => {
    setBreadcrumbs(withHome({
      elements: [
        { title: 'Destinations', link: destinationPageRoutes.root },
        {
          title: 'Destinations List'
        }
      ]
    }));
  }, [setBreadcrumbs])

=======
  }, [destinations, updateDestinations, sources, updateSources]);

  const dropDownList = useMemo(() => <DropDownList
    hideFilter
    list={destinationsReferenceList.map((dst: Destination) => ({
      title: dst.displayName,
      id: dst.id,
      icon: dst.ui.icon,
      link: generatePath(destinationPageRoutes.newDestination, { type: dst.id })
    }))}
    filterPlaceholder="Filter by destination name or id"
  />, []);

  useEffect(() => {
    setBreadcrumbs(withHome({
      elements: [
        { title: 'Destinations', link: destinationPageRoutes.root },
        {
          title: 'Destinations List'
        }
      ]
    }));
  }, [setBreadcrumbs])

>>>>>>> ca183c8f
  if (destinations.length === 0) {
    return <EmptyList
      list={dropDownList}
      title="Destinations list is still empty"
      unit="destination"
    />;
  }

  return <>
    <div className="mb-5">
      <Dropdown
        trigger={['click']}
        overlay={dropDownList}
      >
        <Button type="primary" icon={<PlusOutlined />}>Add destination</Button>
      </Dropdown>
    </div>

    <ul className={styles.list}>
      {
        destinations.map((dst: DestinationData) => {
          const reference = destinationsReferenceMap[dst._type];

          return <ListItem
            additional={destinationsUtils.getMode(dst._mode)}
            description={destinationsUtils.getDescription(reference, dst)}
            title={destinationsUtils.getTitle(dst)}
            icon={reference?.ui?.icon}
            id={dst._id}
            key={dst._id}
            actions={[
<<<<<<< HEAD
              { key: 'edit', method: handleEditAction, title: 'Edit' },
              { key: 'delete', method: handleDeleteAction, title: 'Delete' }
=======
              { onClick: () => history.push(generatePath(destinationPageRoutes.editDestination, { id: dst._id })), title: 'Edit', icon: <EditOutlined /> },
              { onClick: () => {
                Modal.confirm({
                  title: 'Please confirm deletion of destination',
                  icon: <ExclamationCircleOutlined/>,
                  content: 'Are you sure you want to delete ' + dst._id + ' destination?',
                  okText: 'Delete',
                  cancelText: 'Cancel',
                  onOk: update(dst._id)
                });
              }, title: 'Delete', icon: <DeleteOutlined /> }
>>>>>>> ca183c8f
            ]}
          />
        })
      }
    </ul>
  </>
};

export { DestinationsList };<|MERGE_RESOLUTION|>--- conflicted
+++ resolved
@@ -23,14 +23,6 @@
 import { CommonDestinationPageProps } from '@page/DestinationsPage';
 import { Destination } from '@catalog/destinations/types';
 import { withHome } from '@molecule/Breadcrumbs/Breadcrumbs.types';
-<<<<<<< HEAD
-
-const DestinationsList = ({ destinations, updateDestinations, setBreadcrumbs }: CommonDestinationPageProps) => {
-  const history = useHistory();
-
-  const update = useCallback((id: string) => async() => {
-    const appServices = ApplicationServices.get();
-=======
 import { destinationEditorUtils } from '@page/DestinationsPage/partials/DestinationEditor/DestinationEditor.utils';
 
 import CodeOutlined from '@ant-design/icons/lib/icons/CodeOutlined';
@@ -44,64 +36,19 @@
     const appServices = ApplicationServices.get();
 
     const currentDestination = destinations.find(dest => dest._id === id);
->>>>>>> ca183c8f
 
     const newDestinations = destinations.filter(dest => dest._id !== id);
 
     try {
-<<<<<<< HEAD
-      await appServices.storageService.save('destinations', { destinations: newDestinations }, appServices.activeProject.id);
-
-=======
       const updatesSources = destinationEditorUtils.updateSources(sources, currentDestination, appServices.activeProject.id);
       updateSources(updatesSources);
 
       await appServices.storageService.save('destinations', { destinations: newDestinations }, appServices.activeProject.id);
 
->>>>>>> ca183c8f
       updateDestinations({ destinations: newDestinations });
     } catch (errors) {
       handleError(errors, 'Unable to delete destination at this moment, please try later.')
     }
-<<<<<<< HEAD
-  }, [destinations, updateDestinations]);
-
-  const handleDeleteAction = useCallback((id: string) => () => {
-    Modal.confirm({
-      title: 'Please confirm deletion of destination',
-      icon: <ExclamationCircleOutlined/>,
-      content: 'Are you sure you want to delete ' + id + ' destination?',
-      okText: 'Delete',
-      cancelText: 'Cancel',
-      onOk: update(id)
-    });
-  }, [update]);
-
-  const handleEditAction = useCallback((id: string) => () => history.push(generatePath(destinationPageRoutes.editDestination, { id })), [history]);
-
-  const dropDownList = useMemo(() => <DropDownList
-    hideFilter
-    list={destinationsReferenceList.map((dst: Destination) => ({
-      title: dst.displayName,
-      id: dst.id,
-      icon: dst.ui.icon,
-      link: generatePath(destinationPageRoutes.newDestination, { type: dst.id })
-    }))}
-    filterPlaceholder="Filter by destination name or id"
-  />, []);
-
-  useEffect(() => {
-    setBreadcrumbs(withHome({
-      elements: [
-        { title: 'Destinations', link: destinationPageRoutes.root },
-        {
-          title: 'Destinations List'
-        }
-      ]
-    }));
-  }, [setBreadcrumbs])
-
-=======
   }, [destinations, updateDestinations, sources, updateSources]);
 
   const dropDownList = useMemo(() => <DropDownList
@@ -126,7 +73,6 @@
     }));
   }, [setBreadcrumbs])
 
->>>>>>> ca183c8f
   if (destinations.length === 0) {
     return <EmptyList
       list={dropDownList}
@@ -158,10 +104,6 @@
             id={dst._id}
             key={dst._id}
             actions={[
-<<<<<<< HEAD
-              { key: 'edit', method: handleEditAction, title: 'Edit' },
-              { key: 'delete', method: handleDeleteAction, title: 'Delete' }
-=======
               { onClick: () => history.push(generatePath(destinationPageRoutes.editDestination, { id: dst._id })), title: 'Edit', icon: <EditOutlined /> },
               { onClick: () => {
                 Modal.confirm({
@@ -173,7 +115,6 @@
                   onOk: update(dst._id)
                 });
               }, title: 'Delete', icon: <DeleteOutlined /> }
->>>>>>> ca183c8f
             ]}
           />
         })
