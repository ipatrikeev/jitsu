--- conflicted
+++ resolved
@@ -81,11 +81,7 @@
 }
 
 //ProcessFact return table representation, processed flatten object
-<<<<<<< HEAD
-func (p *Processor) ProcessFact(fact map[string]interface{}) (*Table, map[string]interface{}, error) {
-=======
-func (p *Processor) ProcessFact(fact events.Fact) (*Table, events.Fact, error) {
->>>>>>> 8ebaa67e
+func (p *Processor) ProcessFact(fact map[string]interface{}) (*Table, events.Fact, error) {
 	return p.processObject(fact)
 }
 
